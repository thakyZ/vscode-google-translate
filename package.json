{
    "name": "vscode-google-translate",
    "displayName": "Vscode Google Translate",
    "description": "Translate text right in your code",
    "publisher": "funkyremi",
    "version": "1.4.7",
    "license": "MIT",
    "icon": "icon.png",
    "repository": {
        "type": "git",
        "url": "https://github.com/funkyremi/vscode-google-translate.git"
    },
    "engines": {
        "vscode": "^1.29.0"
    },
    "categories": [
        "Formatters"
    ],
    "activationEvents": [
        "onCommand:extension.translateText",
        "onCommand:extension.setPreferredLanguage",
        "onCommand:extension.translateTextPreferred",
        "onCommand:extension.translateLinesUnderCursor",
        "onCommand:extension.translateLinesUnderCursorPreferred"
    ],
    "main": "./extension",
    "contributes": {
        "commands": [
            {
                "command": "extension.translateText",
                "title": "Translate selection(s)"
            },
            {
                "command": "extension.translateTextPreferred",
                "title": "Translate selection(s) to preferred language"
            },
            {
                "command": "extension.translateLinesUnderCursor",
                "title": "Translate line(s) under the cursor"
            },
            {
                "command": "extension.setPreferredLanguage",
                "title": "Set preferred target language"
            },
            {
                "command": "extension.translateLinesUnderCursorPreferred",
                "title": "Translate line(s) under the cursor to preferred language"
            }
        ],
        "configuration": {
            "title": "Vscode Google Translate",
            "type": "object",
            "properties": {
                "vscodeGoogleTranslate.preferredLanguage": {
                    "type": "string",
                    "enum": [
                        "Afrikaans",
                        "Albanian",
                        "Amharic",
                        "Arabic",
                        "Armenian",
                        "Azeerbaijani",
                        "Basque",
                        "Belarusian",
                        "Bengali",
                        "Bosnian",
                        "Bulgarian",
                        "Catalan",
                        "Cebuano",
                        "Chinese (Simplified)",
                        "Chinese (Traditional)",
                        "Corsican",
                        "Croatian",
                        "Czech",
                        "Danish",
                        "Dutch",
                        "English",
                        "Esperanto",
                        "Estonian",
                        "Finnish",
                        "French",
                        "Frisian",
                        "Galician",
                        "Georgian",
                        "German",
                        "Greek",
                        "Gujarati",
                        "Haitian Creole",
                        "Hausa",
                        "Hawaiian",
                        "Hebrew",
                        "Hindi",
                        "Hmong",
                        "Hungarian",
                        "Icelandic",
                        "Igbo",
                        "Indonesian",
                        "Irish",
                        "Italian",
                        "Japanese",
                        "Javanese",
                        "Kannada",
                        "Kazakh",
                        "Khmer",
                        "Korean",
                        "Kurdish",
                        "Kyrgyz",
                        "Lao",
                        "Latin",
                        "Latvian",
                        "Lithuanian",
                        "Luxembourgish",
                        "Macedonian",
                        "Malagasy",
                        "Malay",
                        "Malayalam",
                        "Maltese",
                        "Maori",
                        "Marathi",
                        "Mongolian",
                        "Myanmar",
                        "Nepali",
                        "Norwegian",
                        "Nyanja",
                        "Pashto",
                        "Persian",
                        "Polish",
                        "Portuguese",
                        "Punjabi",
                        "Romanian",
                        "Russian",
                        "Samoan",
                        "Scots Gaelic",
                        "Serbian",
                        "Sesotho",
                        "Shona",
                        "Sindhi",
                        "Sinhala",
                        "Slovak",
                        "Slovenian",
                        "Somali",
                        "Spanish",
                        "Sundanese",
                        "Swahili",
                        "Swedish",
                        "Tagalog",
                        "Tajik",
                        "Tamil",
                        "Telugu",
                        "Thai",
                        "Turkish",
                        "Ukrainian",
                        "Urdu",
                        "Uyghur",
                        "Uzbek",
                        "Vietnamese",
                        "Welsh",
                        "Xhosa",
                        "Yiddish",
                        "Yoruba",
                        "Zulu"
                    ],
                    "description": "The preferred target language"
                },
                "vscodeGoogleTranslate.proxyHost": {
                    "type": "string",
                    "description": "The proxy host (set it to enable proxy) (Optional)"
                },
                "vscodeGoogleTranslate.proxyPort": {
                    "type": "string",
                    "description": "The proxy port (Optional)"
                },
                "vscodeGoogleTranslate.proxyUsername": {
                    "type": "string",
                    "description": "The proxy username (Optional)"
                },
                "vscodeGoogleTranslate.proxyPassword": {
                    "type": "string",
                    "description": "The proxy password (Optional)"
                }
            }
        },
        "keybindings": [
            {
                "key": "alt+shift+t",
                "when": "editorTextFocus",
                "command": "extension.translateTextPreferred"
            }
        ]
    },
    "scripts": {
        "postinstall": "node ./node_modules/vscode/bin/install",
        "compile": "tsc -p server",
        "test": "node ./node_modules/vscode/bin/test"
    },
    "devDependencies": {
<<<<<<< HEAD
        "@types/mocha": "^7.0.2",
        "@types/node": "^13.13.15",
        "eslint": "^6.8.0",
        "vscode": "^1.1.37"
    },
    "dependencies": {
        "@types/vscode": "^1.47.0",
        "google-translate-open-api": "^1.3.5",
        "he": "^1.2.0",
        "tsc": "^1.20150623.0",
        "typescript": "^3.9.7",
        "vscode-languageclient": "^6.1.3"
=======
        "@types/mocha": "^8.0.1",
        "@types/node": "^14.0.27",
        "eslint": "^7.6.0",
        "vscode": "^1.1.36"
    },
    "dependencies": {
        "camelcase": "^6.0.0",
        "humanize-string": "^2.1.0",
        "google-translate-open-api": "^1.3.5",
        "he": "^1.2.0"
>>>>>>> 709bb391
    }
}<|MERGE_RESOLUTION|>--- conflicted
+++ resolved
@@ -194,30 +194,19 @@
         "test": "node ./node_modules/vscode/bin/test"
     },
     "devDependencies": {
-<<<<<<< HEAD
-        "@types/mocha": "^7.0.2",
-        "@types/node": "^13.13.15",
-        "eslint": "^6.8.0",
-        "vscode": "^1.1.37"
+        "vscode": "^1.1.37",
+        "@types/mocha": "^8.0.1",
+        "@types/node": "^14.0.27",
+        "eslint": "^7.6.0"
     },
     "dependencies": {
         "@types/vscode": "^1.47.0",
-        "google-translate-open-api": "^1.3.5",
-        "he": "^1.2.0",
         "tsc": "^1.20150623.0",
         "typescript": "^3.9.7",
-        "vscode-languageclient": "^6.1.3"
-=======
-        "@types/mocha": "^8.0.1",
-        "@types/node": "^14.0.27",
-        "eslint": "^7.6.0",
-        "vscode": "^1.1.36"
-    },
-    "dependencies": {
+        "vscode-languageclient": "^6.1.3",
         "camelcase": "^6.0.0",
         "humanize-string": "^2.1.0",
         "google-translate-open-api": "^1.3.5",
         "he": "^1.2.0"
->>>>>>> 709bb391
     }
 }