--- conflicted
+++ resolved
@@ -2,13 +2,10 @@
 const languages = require("./languages.js");
 const translate = require("google-translate-open-api").default;
 const he = require("he");
-<<<<<<< HEAD
 const path = require('path');
 const vscodeLanguageClient = require('vscode-languageclient');
-=======
 const humanizeString = require("humanize-string");
 const camelcase = require("camelcase");
->>>>>>> 709bb391
 
 /**
  * @typedef TranslateRes
@@ -226,17 +223,10 @@
  * @param {vscode.ExtensionContext} context
  * @returns {undefined} There is no an API public surface now (7/3/2019)
  */
-<<<<<<< HEAD
-async function activate(context) {
-  let translateText = vscode.commands.registerCommand(
-    "vscodeGoogleTranslate.translateText",
-    function() {
-=======
 function activate(context) {
   const translateText = vscode.commands.registerCommand(
     "extension.translateText",
     function () {
->>>>>>> 709bb391
       const editor = vscode.window.activeTextEditor;
       const { document, selections } = editor;
 
