const vscode = require("vscode");
const languages = require("./languages.js");
const translate = require("google-translate-open-api").default;
const he = require("he");
const humanizeString = require("humanize-string");
const camelcase = require("camelcase");

/**
 * @typedef TranslateRes
 * @property {vscode.Selection} selection Selection
 * @property {string} translation Result
 */

/**
 * The list of recently used languages
 *
 * @type {Array.<string>}
 */
const recentlyUsed = [];

/**
 * Updates languages lists for the convenience of users
 *
 * @param {string} selectedLanguage The language code to update
 * @returns {undefined}
 */
function updateLanguageList(selectedLanguage) {
  const index = recentlyUsed.findIndex((r) => r === selectedLanguage);
  if (index !== -1) {
    // Remove the recently used language from the list
    recentlyUsed.splice(index, 1);
  }
  // Add the language in recently used languages
  recentlyUsed.splice(0, 0, selectedLanguage);
}

/**
 * Extracts a text from the active document selection
 *
 * @param {vscode.TextDocument} document The current document
 * @param {vscode.Selection} selection The current selection
 * @returns {string} A text
 */
function getSelectedText(document, selection) {
  const charRange = new vscode.Range(
    selection.start.line,
    selection.start.character,
    selection.end.line,
    selection.end.character
  );
  return document.getText(charRange);
}

/**
 * Gets a text of the first line from active selection
 *
 * @param {vscode.TextDocument} document The current document
 * @param {vscode.Selection} selection The current selection
 * @returns {string}
 */
function getSelectedLineText(document, selection) {
  return document.getText(
    document.lineAt(selection.start.line).rangeIncludingLineBreak
  );
}

/**
 * Translates the selectedText to the selectedLanguage like a Promise
 *
 * @param {string} selectedText Text
 * @param {string} selectedLanguage Language
 * @param {vscode.Selection} selection Selection
 * @returns {Promise.<TranslateRes>}
 */
function getTranslationPromise(selectedText, selectedLanguage, selection) {
  return new Promise((resolve, reject) => {
    const { host, port, username, password } = getProxyConfig();
    const translationConfiguration = {
      to: selectedLanguage,
    };
    if (!!host) {
      translationConfiguration.proxy = {
        host,
        port: Number(port),
      };
      if (!!username) {
        translationConfiguration.proxy.auth = {
          username,
          password,
        };
      }
    }
    translate(selectedText, translationConfiguration)
      .then((res) => {
        if (!!res && !!res.data) {
<<<<<<< HEAD
          // If google rejects the string it will return the same string as input
          // We can try to split the string into parts, then translate again. Then return it to a
          // camel style casing
          if (res.data[0] === selectedText) {
            translate(humanizeString(selectedText), translationConfiguration)
              .then(res => {
                if (!!res && !!res.data) {
                  resolve(
                    /** @type {TranslateRes} */ {
                      selection,
                      translation: camelcase(res.data[0])
                    }
                  );
                } else {
                  reject(new Error("Google Translation API issue"));
                }
              });
          } else {
            resolve(
              /** @type {TranslateRes} */ {
                selection,
                translation: res.data[0]
              }
            );
          }
=======
          resolve(
            /** @type {TranslateRes} */ {
              selection,
              translation: res.data[0],
            }
          );
>>>>>>> 2e9744bd
        } else {
          reject(new Error("Google Translation API issue"));
        }
      })
      .catch((e) =>
        reject(new Error("Google Translation API issue: " + e.message))
      );
  });
}

/**
 * Generates the array of promises based on selections
 *
 * @param {Array.<vscode.Selection>} selections Array of selections
 * @param {vscode.TextDocument} document The current document
 * @param {string} selectedLanguage The current language
 * @returns {Array.<Promise<TranslateRes>>}
 */
function getTranslationsPromiseArray(selections, document, selectedLanguage) {
  return selections.map((selection) => {
    const selectedText = getSelectedText(document, selection);
    return getTranslationPromise(selectedText, selectedLanguage, selection);
  });
}

/**
 * Gets arrays of Translation Promises based on the first lines under the cursor.
 *
 * @param {vscode.Selection} selections The current selection
 * @param {vscode.TextDocument} document The current document
 * @param {string} selectedLanguage
 * @returns {Array.<Promise<TranslateRes>>}
 */
function getTranslationsPromiseArrayLine(
  selections,
  document,
  selectedLanguage
) {
  return selections.map((selection) => {
    const selectedLineText = getSelectedLineText(document, selection);
    return getTranslationPromise(selectedLineText, selectedLanguage, selection);
  });
}

/**
 * Returns user settings Preferred language.
 * If user hasn't set preferred lang. Prompt to set.
 */
function getPreferredLanguage() {
  return (
    vscode.workspace
      .getConfiguration("vscodeGoogleTranslate")
      .get("preferredLanguage") || setPreferredLanguage()
  );
}

function setPreferredLanguage() {
  const editor = vscode.window.activeTextEditor;

  const quickPickData = recentlyUsed
    .map((r) => ({
      label: r,
      description: "(recently used)",
    }))
    .concat(languages.map((r) => ({ label: r.name })));

  return vscode.window.showQuickPick(quickPickData).then((selectedLanguage) => {
    if (!selectedLanguage) {
      return;
    }
    vscode.workspace
      .getConfiguration()
      .update(
        "vscodeGoogleTranslate.preferredLanguage",
        selectedLanguage.label,
        vscode.ConfigurationTarget.Global
      );
    return selectedLanguage.label;
  });
}

/**
 * Returns user settings proxy config
 *
 * @returns {string}
 */
function getProxyConfig() {
  const config = vscode.workspace.getConfiguration("vscodeGoogleTranslate");
  return {
    host: config.get("proxyHost"),
    port: config.get("proxyPort"),
    username: config.get("proxyUsername"),
    password: config.get("proxyPassword"),
  };
}

/**
 * Platform binding function
 *
 * @param {vscode.ExtensionContext} context
 * @returns {undefined} There is no an API public surface now (7/3/2019)
 */
function activate(context) {
  const translateText = vscode.commands.registerCommand(
    "extension.translateText",
    function () {
      const editor = vscode.window.activeTextEditor;
      const { document, selections } = editor;

      const quickPickData = recentlyUsed
        .map((r) => ({
          label: r,
          description: "(recently used)",
        }))
        .concat(languages.map((r) => ({ label: r.name })));

      vscode.window
        .showQuickPick(quickPickData)
        .then((selectedLanguage) => {
          if (!selectedLanguage) return;
          updateLanguageList(selectedLanguage.label);
          const translationsPromiseArray = getTranslationsPromiseArray(
            selections,
            document,
            languages.find((r) => r.name === selectedLanguage.label).value
          );
          Promise.all(translationsPromiseArray)
            .then(function (results) {
              editor.edit((builder) => {
                results.forEach((r) => {
                  if (!!r.translation) {
                    builder.replace(r.selection, he.decode(r.translation));
                  }
                });
              });
            })
            .catch((e) => vscode.window.showErrorMessage(e.message));
        })
        .catch((err) => {
          vscode.window.showErrorMessage(err.message);
        });
    }
  );
  context.subscriptions.push(translateText);

  const setPreferredLanguageFnc = vscode.commands.registerCommand(
    "extension.setPreferredLanguage",
    setPreferredLanguage
  );
  context.subscriptions.push(setPreferredLanguageFnc);

  const translateTextPreferred = vscode.commands.registerCommand(
    "extension.translateTextPreferred",
    async function () {
      const editor = vscode.window.activeTextEditor;
      const { document, selections } = editor;

      // vscodeTranslate.preferredLanguage
      const preferredLanguage = await getPreferredLanguage();
      const locale = languages.find(
        (element) => element.name === preferredLanguage
      ).value;
      if (!locale) {
        return;
      }

      const translationsPromiseArray = getTranslationsPromiseArray(
        selections,
        document,
        locale
      );
      Promise.all(translationsPromiseArray)
        .then(function (results) {
          editor.edit((builder) => {
            results.forEach((r) => {
              if (!!r.translation) {
                builder.replace(r.selection, he.decode(r.translation));
              }
            });
          });
        })
        .catch((e) => vscode.window.showErrorMessage(e.message));
    }
  );
  context.subscriptions.push(translateTextPreferred);

  const translateLinesUnderCursor = vscode.commands.registerCommand(
    "extension.translateLinesUnderCursor",
    function translateLinesUnderCursorcallback() {
      const editor = vscode.window.activeTextEditor;
      const { document, selections } = editor;

      const quickPickData = recentlyUsed
        .map((r) => ({
          label: r.name,
          description: "(recently used)",
        }))
        .concat(languages.map((r) => ({ label: r.name })));

      vscode.window
        .showQuickPick(quickPickData)
        .then((selectedLanguage) => {
          if (!selectedLanguage) return;
          updateLanguageList(selectedLanguage.label);
          const translationsPromiseArray = getTranslationsPromiseArrayLine(
            selections,
            document,
            languages.find((r) => r.name === selectedLanguage.label).value
          );
          Promise.all(translationsPromiseArray)
            .then(function (results) {
              editor.edit((builder) => {
                results.forEach((r) => {
                  if (!!r.translation) {
                    const ffix = ["", "\n"];
                    if (
                      editor.document.lineCount - 1 ===
                      r.selection.start.line
                    )
                      [ffix[0], ffix[1]] = [ffix[1], ffix[0]];
                    const p = new vscode.Position(r.selection.start.line + 1);
                    builder.insert(p, `${ffix[0]}${r.translation}${ffix[1]}`);
                  }
                });
              });
            })
            .catch((e) => vscode.window.showErrorMessage(e.message));
        })
        .catch((err) => {
          vscode.window.showErrorMessage(err.message);
        });
    }
  );

  context.subscriptions.push(translateLinesUnderCursor);

  const translateLinesUnderCursorPreferred = vscode.commands.registerCommand(
    "extension.translateLinesUnderCursorPreferred",
    async function translateLinesUnderCursorPreferredcallback() {
      const editor = vscode.window.activeTextEditor;
      const { document, selections } = editor;
      const preferredLanguage = await getPreferredLanguage();
      const locale = languages.find(
        (element) => element.name === preferredLanguage
      ).value;
      if (!locale) {
        vscode.window.showWarningMessage(
          "Prefered language is requeried for this feature! Please set this in the settings."
        );
        return;
      }

      const translationsPromiseArray = getTranslationsPromiseArrayLine(
        selections,
        document,
        locale
      );

      Promise.all(translationsPromiseArray)
        .then(function (results) {
          editor.edit((builder) => {
            results.forEach((r) => {
              if (!!r.translation) {
                const ffix = ["", "\n"];
                if (editor.document.lineCount - 1 === r.selection.start.line)
                  [ffix[0], ffix[1]] = [ffix[1], ffix[0]];
                const p = new vscode.Position(r.selection.start.line + 1);
                builder.insert(p, `${ffix[0]}${r.translation}${ffix[1]}`);
              }
            });
          });
        })
        .catch((e) => vscode.window.showErrorMessage(e.message));
    }
  );

  context.subscriptions.push(translateLinesUnderCursorPreferred);
}
exports.activate = activate;

/**
 * Platform binding function
 * this method is called when your extension is deactivated
 *
 * @param {vscode.ExtensionContext} context
 * @returns {undefined} There is no an API public surface now (7/3/2019)
 */
function deactivate() {}
exports.deactivate = deactivate;<|MERGE_RESOLUTION|>--- conflicted
+++ resolved
@@ -93,7 +93,6 @@
     translate(selectedText, translationConfiguration)
       .then((res) => {
         if (!!res && !!res.data) {
-<<<<<<< HEAD
           // If google rejects the string it will return the same string as input
           // We can try to split the string into parts, then translate again. Then return it to a
           // camel style casing
@@ -119,14 +118,6 @@
               }
             );
           }
-=======
-          resolve(
-            /** @type {TranslateRes} */ {
-              selection,
-              translation: res.data[0],
-            }
-          );
->>>>>>> 2e9744bd
         } else {
           reject(new Error("Google Translation API issue"));
         }
